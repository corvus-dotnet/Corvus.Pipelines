﻿// <copyright file="Pipeline.cs" company="Endjin Limited">
// Copyright (c) Endjin Limited. All rights reserved.
// </copyright>

using System.Runtime.CompilerServices;
using Microsoft.Extensions.Logging;

namespace Corvus.Pipelines;

/// <summary>
/// Build a pipeline of sequentially executed steps from an array of <see cref="PipelineStep{TState}"/>.
/// </summary>
/// <remarks>
/// <para>
/// Each step operates on the instance of the <c>TState</c>, and returns an instance of the <c>TState</c>. That result is fed as the input
/// to the next step in the pipeline.
/// </para>
/// <para>
/// It is usual for the <c>TState</c> to be an immutable type, but side-effects are permitted.
/// </para>
/// <para>
/// A function that returns an instance of a step, rather than the result of a step, is called an <b>operator</b>. These operators
/// implement common patterns, that are resolved when the pipeline is executed.
/// </para>
/// <para>
/// (For the mathematically minded, we use "operator" broadly in the sense of a function that maps one function space to another,
/// rather than the dotnet <c>operator</c>s, such as addition, subtraction and instance type conversion).
/// </para>
/// <para>
/// The <see cref="PipelineStep{TState}"/> is an asynchronous function, which
/// returns a <see cref="ValueTask{TState}"/>.
/// </para>
/// <para>
/// For purely synchronous pipelines, you can use the overloads <see cref="Build{TState}(SyncPipelineStep{TState}[])"/>
/// and <see cref="Build{TState}(Predicate{TState}, SyncPipelineStep{TState}[])"/> that take a <see cref="SyncPipelineStep{TState}"/>
/// and optimize for that case.
/// </para>
/// <para>
/// For mixed sync and async pipelines, you should wrap your <see cref="SyncPipelineStep{TState}"/> instances in a call to
/// <see cref="ValueTask.FromResult{TResult}(TResult)"/>.
/// </para>
/// </remarks>
public static class Pipeline
{
    /// <summary>
    /// The identity operator. An operator that provides current value of the state.
    /// </summary>
    /// <typeparam name="TState">The type of the state.</typeparam>
    /// <returns>A pipeline step which, when executed, provides the current version of the state.</returns>
    public static PipelineStep<TState> Current<TState>()
        where TState : struct
    {
        return static state => ValueTask.FromResult(state);
    }

    /// <summary>
    /// The identity operator. An operator that provides current value of the state.
    /// </summary>
    /// <typeparam name="TState">The type of the state.</typeparam>
    /// <returns>A pipeline step which, when executed, provides the current version of the state.</returns>
    public static SyncPipelineStep<TState> CurrentSync<TState>()
        where TState : struct
    {
        return static state => state;
    }

    /// <summary>
    /// An operator that provides a <see cref="PipelineStep{TState}"/> which executes a series of steps in order.
    /// </summary>
    /// <typeparam name="TState">The type of the state for the pipeline.</typeparam>
    /// <param name="steps">The steps to be executed, in order.</param>
    /// <returns>A step representing the pipeline.</returns>
    /// <remarks>
    /// <para>
    /// When you build and execute the <see cref="Pipeline"/>, you pass it an initial instance of the <typeparamref name="TState"/>.
    /// </para>
    /// <para>The initial state is passed to the first <see cref="PipelineStep{TState}"/> which returns an updated state instance, which is
    /// passed to the next step, and so on, until the final resulting state is returned.
    /// </para>
    /// </remarks>
    public static PipelineStep<TState> Build<TState>(params PipelineStep<TState>[] steps)
        where TState : struct
    {
        return async state =>
        {
            TState currentResult = state;
            foreach (PipelineStep<TState> step in steps)
            {
                currentResult = await step(currentResult).ConfigureAwait(false);
            }

            return currentResult;
        };
    }

    /// <summary>
    /// An operator that provides a <see cref="PipelineStep{TState}"/> which executes a series of steps in order.
    /// </summary>
    /// <typeparam name="TState">The type of the state for the pipeline.</typeparam>
    /// <param name="steps">The steps to be executed, in order. In this overload, they are all synchronous functions.</param>
    /// <returns>A step representing the pipeline.</returns>
    /// <remarks>
    /// <para>
    /// When you build and execute the <see cref="Pipeline"/>, you pass it an initial instance of the <typeparamref name="TState"/>.
    /// </para>
    /// <para>The initial state is passed to the first <see cref="PipelineStep{TState}"/> which returns an updated state instance, which is
    /// passed to the next step, and so on, until the final resulting state is returned.
    /// </para>
    /// </remarks>
    public static SyncPipelineStep<TState> Build<TState>(params SyncPipelineStep<TState>[] steps)
        where TState : struct
    {
        return state =>
        {
            TState currentResult = state;
            foreach (SyncPipelineStep<TState> step in steps)
            {
                currentResult = step(currentResult);
            }

            return currentResult;
        };
    }

    /// <summary>
    /// An operator that provides a <see cref="PipelineStep{TState}"/> which executes a series of steps in order, with
    /// the ability to terminate early if the <paramref name="shouldTerminate"/> predicate returns true.
    /// </summary>
    /// <typeparam name="TState">The type of the state for the pipeline.</typeparam>
    /// <param name="shouldTerminate">A predicate which returns true if the pipeline should terminate early.</param>
    /// <param name="steps">The steps to be executed, in order.</param>
    /// <returns>A step representing the pipeline.</returns>
    /// <remarks>
    /// <para>
    /// When you build and execute the <see cref="Pipeline"/>, you pass it an initial instance of the <typeparamref name="TState"/>.
    /// </para>
    /// <para>The initial state is passed to the first <see cref="PipelineStep{TState}"/> which returns an updated state instance, which is
    /// passed to the next step, and so on, until one returns an instance for which the <paramref name="shouldTerminate"/> predicate
    /// returns <see langword="true"/>. At this point the pipeline will be terminated, and the resulting state returned.
    /// </para>
    /// </remarks>
    public static PipelineStep<TState> Build<TState>(Predicate<TState> shouldTerminate, params PipelineStep<TState>[] steps)
        where TState : struct
    {
        return async state =>
        {
            TState currentResult = state;

            foreach (PipelineStep<TState> step in steps)
            {
                if (shouldTerminate(currentResult))
                {
                    break;
                }

                currentResult = await step(currentResult).ConfigureAwait(false);
            }

            return currentResult;
        };
    }

    /// <summary>
    /// An operator that provides a <see cref="PipelineStep{TState}"/> which executes a series of steps in order, with
    /// the ability to terminate early if the <paramref name="shouldTerminate"/> predicate returns true.
    /// </summary>
    /// <typeparam name="TState">The type of the state for the pipeline.</typeparam>
    /// <param name="shouldTerminate">A predicate which returns true if the pipeline should terminate early.</param>
    /// <param name="steps">The steps to be executed, in order. In this overload, they are all synchronous functions.</param>
    /// <returns>A step representing the pipeline.</returns>
    /// <remarks>
    /// <para>
    /// When you build and execute the <see cref="Pipeline"/>, you pass it an initial instance of the <typeparamref name="TState"/>.
    /// </para>
    /// <para>The initial state is passed to the first <see cref="PipelineStep{TState}"/> which returns an updated state instance, which is
    /// passed to the next step, and so on, until one returns an instance for which the <paramref name="shouldTerminate"/> predicate
    /// returns <see langword="true"/>. At this point the pipeline will be terminated, and the resulting state returned.
    /// </para>
    /// </remarks>
    public static SyncPipelineStep<TState> Build<TState>(Predicate<TState> shouldTerminate, params SyncPipelineStep<TState>[] steps)
        where TState : struct
    {
        return state =>
        {
            TState currentResult = state;
            foreach (SyncPipelineStep<TState> step in steps)
            {
                if (shouldTerminate(currentResult))
                {
                    break;
                }

                currentResult = step(currentResult);
            }

            return currentResult;
        };
    }

    /// <summary>
    /// An operator that provides a <see cref="PipelineStep{TState}"/> which executes a series of steps in order, with entry and exit logging.
    /// </summary>
    /// <typeparam name="TState">The type of the state for the pipeline.</typeparam>
    /// <param name="scopeName">The scope name for the pipeline.</param>
    /// <param name="level">The log level to use for entry/exit logging.</param>
    /// <param name="steps">The steps to be executed, in order.</param>
    /// <returns>A step representing the pipeline.</returns>
    /// <remarks>
    /// <para>
    /// When you build and execute the <see cref="Pipeline"/>, you pass it an initial instance of the <typeparamref name="TState"/>.
    /// </para>
    /// <para>The initial state is passed to the first <see cref="PipelineStep{TState}"/> which returns an updated state instance, which is
    /// passed to the next step, and so on, until the final resulting state is returned.
    /// </para>
    /// </remarks>
    public static PipelineStep<TState> Build<TState>(string scopeName, LogLevel level, params PipelineStepProvider<TState>[] steps)
        where TState : struct, ILoggable
    {
        EnsureNames(steps);

        return async state =>
        {
            using IDisposable? scope = state.Logger.BeginScope(scopeName);

            TState currentResult = state;
            foreach (PipelineStepProvider<TState> step in steps)
            {
                using IDisposable? stepScope = state.Logger.BeginScope(step.Name());

                LogEntry(level, state);

                currentResult = await step.Step(currentResult).ConfigureAwait(false);

                LogExit(level, state);
            }

            return currentResult;
        };
    }

    /// <summary>
    /// An operator that provides a <see cref="PipelineStep{TState}"/> which executes a series of steps in order, with entry and exit logging.
    /// </summary>
    /// <typeparam name="TState">The type of the state for the pipeline.</typeparam>
    /// <param name="scopeName">The scope name for the pipeline.</param>
    /// <param name="level">The log level to use for entry/exit logging.</param>
    /// <param name="steps">The steps to be executed, in order. In this overload, they are all synchronous functions.</param>
    /// <returns>A step representing the pipeline.</returns>
    /// <remarks>
    /// <para>
    /// When you build and execute the <see cref="Pipeline"/>, you pass it an initial instance of the <typeparamref name="TState"/>.
    /// </para>
    /// <para>The initial state is passed to the first <see cref="PipelineStep{TState}"/> which returns an updated state instance, which is
    /// passed to the next step, and so on, until the final resulting state is returned.
    /// </para>
    /// </remarks>
    public static PipelineStep<TState> Build<TState>(string scopeName, LogLevel level, params SyncPipelineStepProvider<TState>[] steps)
        where TState : struct, ILoggable
    {
        EnsureNames(steps);

#pragma warning disable RCS1229 // Use async/await when necessary. This is not necessary because we are wrapping a sync result in a value task.
        return state =>
        {
            using IDisposable? scope = state.Logger.BeginScope(scopeName);

            TState currentResult = state;
            foreach (SyncPipelineStepProvider<TState> step in steps)
            {
                using IDisposable? stepScope = state.Logger.BeginScope(step.Name());

                LogEntry(level, state);

                currentResult = step.Step(currentResult);

                LogExit(level, state);
            }

            return ValueTask.FromResult(currentResult);
        };
#pragma warning restore RCS1229 // Use async/await when necessary.
    }

    /// <summary>
    /// An operator that provides a <see cref="PipelineStep{TState}"/> which executes a series of steps in order, with
    /// the ability to terminate early if the <paramref name="shouldTerminate"/> predicate returns true. It also logs on entry, and
    /// exit or termination.
    /// </summary>
    /// <typeparam name="TState">The type of the state for the pipeline.</typeparam>
    /// <param name="shouldTerminate">A predicate which returns true if the pipeline should terminate early.</param>
    /// <param name="scopeName">The scope name for the pipeline.</param>
    /// <param name="level">The log level to use for entry/exit logging.</param>
    /// <param name="steps">The steps to be executed, in order.</param>
    /// <returns>A step representing the pipeline.</returns>
    /// <remarks>
    /// <para>
    /// When you build and execute the <see cref="Pipeline"/>, you pass it an initial instance of the <typeparamref name="TState"/>.
    /// </para>
    /// <para>The initial state is passed to the first <see cref="PipelineStep{TState}"/> which returns an updated state instance, which is
    /// passed to the next step, and so on, until one returns an instance for which the <paramref name="shouldTerminate"/> predicate
    /// returns <see langword="true"/>. At this point the pipeline will be terminated, and the resulting state returned.
    /// </para>
    /// </remarks>
    public static PipelineStep<TState> Build<TState>(Predicate<TState> shouldTerminate, string scopeName, LogLevel level, params PipelineStepProvider<TState>[] steps)
        where TState : struct, ILoggable
    {
        EnsureNames(steps);

        return async state =>
        {
            using IDisposable? scope = state.Logger.BeginScope(scopeName);

            TState currentResult = state;
            foreach (PipelineStepProvider<TState> step in steps)
            {
                using IDisposable? stepScope = state.Logger.BeginScope(step.Name());

                if (shouldTerminate(currentResult))
                {
                    LogTerminated(level, state);
                    break;
                }

                LogEntry(level, state);

                currentResult = await step.Step(currentResult).ConfigureAwait(false);

                LogExit(level, state);
            }

            return currentResult;
        };
    }

    /// <summary>
    /// An operator that provides a <see cref="PipelineStep{TState}"/> which executes a series of steps in order, with
    /// the ability to terminate early if the <paramref name="shouldTerminate"/> predicate returns true.
    /// </summary>
    /// <typeparam name="TState">The type of the state for the pipeline.</typeparam>
    /// <param name="shouldTerminate">A predicate which returns true if the pipeline should terminate early.</param>
    /// <param name="scopeName">The name for the pipeline scope.</param>
    /// <param name="level">The log level to use for entry/exit logging.</param>
    /// <param name="steps">The steps to be executed, in order. In this overload, they are all synchronous functions.</param>
    /// <returns>A step representing the pipeline.</returns>
    /// <remarks>
    /// <para>
    /// When you build and execute the <see cref="Pipeline"/>, you pass it an initial instance of the <typeparamref name="TState"/>.
    /// </para>
    /// <para>The initial state is passed to the first <see cref="PipelineStep{TState}"/> which returns an updated state instance, which is
    /// passed to the next step, and so on, until one returns an instance for which the <paramref name="shouldTerminate"/> predicate
    /// returns <see langword="true"/>. At this point the pipeline will be terminated, and the resulting state returned.
    /// </para>
    /// </remarks>
    public static SyncPipelineStep<TState> Build<TState>(Predicate<TState> shouldTerminate, string scopeName, LogLevel level, params SyncPipelineStepProvider<TState>[] steps)
        where TState : struct, ILoggable
    {
        EnsureNames(steps);

        return state =>
        {
            using IDisposable? scope = state.Logger.BeginScope(scopeName);
            TState currentResult = state;
            foreach (SyncPipelineStepProvider<TState> step in steps)
            {
                using IDisposable? stepScope = state.Logger.BeginScope(step.Name());

                if (shouldTerminate(currentResult))
                {
                    LogTerminated(level, state);
                    break;
                }

                LogEntry(level, state);

                currentResult = step.Step(currentResult);

                LogExit(level, state);
            }

            return currentResult;
        };
    }

<<<<<<< HEAD
    private static void EnsureNames<TState>(SyncPipelineStepProvider<TState>[] steps)
        where TState : struct, ILoggable
    {
        for (int i = 0; i < steps.Length; ++i)
        {
            if (!steps[i].HasName())
            {
                steps[i] = steps[i].WithName($"Step {i}");
            }
        }
    }

    private static void EnsureNames<TState>(PipelineStepProvider<TState>[] steps)
        where TState : struct, ILoggable
    {
        for (int i = 0; i < steps.Length; ++i)
        {
            if (!steps[i].HasName())
            {
                steps[i] = steps[i].WithName($"Step {i}");
            }
        }
=======
    /// <summary>
    /// An operator that produces a <see cref="SyncPipelineStep{TState}"/> that executes a <see cref="SyncPipelineStep{TState}"/>
    /// chosen by a <paramref name="selector"/> function.
    /// </summary>
    /// <typeparam name="TState">The type of the state.</typeparam>
    /// <param name="selector">The selector which takes the input state and chooses a pipeline with which to proceed.</param>
    /// <returns>A <see cref="SyncPipelineStep{TState}"/> which, when executed, will execute the selector to choose the appropriate pipeline,
    /// and execute it.</returns>
    public static SyncPipelineStep<TState> Choose<TState>(Func<TState, SyncPipelineStep<TState>> selector)
        where TState : struct
    {
        return state => selector(state)(state);
    }

    /// <summary>
    /// An operator that produces a <see cref="PipelineStep{TState}"/> that executes a <see cref="PipelineStep{TState}"/>
    /// chosen by a <paramref name="selector"/> function.
    /// </summary>
    /// <typeparam name="TState">The type of the state.</typeparam>
    /// <param name="selector">The selector which takes the input state and chooses a pipeline with which to proceed.</param>
    /// <returns>A <see cref="PipelineStep{TState}"/> which, when executed, will execute the selector to choose the appropriate pipeline,
    /// and execute it.</returns>
    public static PipelineStep<TState> Choose<TState>(Func<TState, PipelineStep<TState>> selector)
        where TState : struct
    {
        return async state => await selector(state)(state).ConfigureAwait(false);
>>>>>>> 6919d3ec
    }

    [MethodImpl(MethodImplOptions.AggressiveInlining)]
    private static void LogTerminated<TState>(LogLevel level, in TState state)
        where TState : struct, ILoggable
    {
        if (state.Logger.IsEnabled(level))
        {
            switch (level)
            {
                case LogLevel.Debug:
                    state.Logger.LogDebug(EventIds.TerminatedAtStep, "terminated");
                    break;
                case LogLevel.Trace:
                    state.Logger.LogTrace(EventIds.TerminatedAtStep, "terminated");
                    break;
                case LogLevel.Information:
                    state.Logger.LogInformation(EventIds.TerminatedAtStep, "terminated");
                    break;
                case LogLevel.Warning:
                    state.Logger.LogWarning(EventIds.TerminatedAtStep, "terminated");
                    break;
                case LogLevel.Error:
                    state.Logger.LogError(EventIds.TerminatedAtStep, "terminated");
                    break;
                case LogLevel.Critical:
                    state.Logger.LogCritical(EventIds.TerminatedAtStep, "terminated");
                    break;
            }
        }
    }

    [MethodImpl(MethodImplOptions.AggressiveInlining)]
    private static void LogEntry<TState>(LogLevel level, in TState state)
        where TState : struct, ILoggable
    {
        if (state.Logger.IsEnabled(level))
        {
            switch (level)
            {
                case LogLevel.Debug:
                    state.Logger.LogDebug(EventIds.EnteredStep, "entered");
                    break;
                case LogLevel.Trace:
                    state.Logger.LogTrace(EventIds.EnteredStep, "entered");
                    break;
                case LogLevel.Information:
                    state.Logger.LogInformation(EventIds.EnteredStep, "entered");
                    break;
                case LogLevel.Warning:
                    state.Logger.LogWarning(EventIds.EnteredStep, "entered");
                    break;
                case LogLevel.Error:
                    state.Logger.LogError(EventIds.EnteredStep, "entered");
                    break;
                case LogLevel.Critical:
                    state.Logger.LogCritical(EventIds.EnteredStep, "entered");
                    break;
            }
        }
    }

    [MethodImpl(MethodImplOptions.AggressiveInlining)]
    private static void LogExit<TState>(LogLevel level, in TState state)
        where TState : struct, ILoggable
    {
        if (state.Logger.IsEnabled(level))
        {
            switch (level)
            {
                case LogLevel.Debug:
                    state.Logger.LogDebug(EventIds.ExitedStep, "exited");
                    break;
                case LogLevel.Trace:
                    state.Logger.LogTrace(EventIds.ExitedStep, "exited");
                    break;
                case LogLevel.Information:
                    state.Logger.LogInformation(EventIds.ExitedStep, "exited");
                    break;
                case LogLevel.Warning:
                    state.Logger.LogWarning(EventIds.ExitedStep, "exited");
                    break;
                case LogLevel.Error:
                    state.Logger.LogError(EventIds.ExitedStep, "exited");
                    break;
                case LogLevel.Critical:
                    state.Logger.LogCritical(EventIds.ExitedStep, "exited");
                    break;
            }
        }
    }

    /// <summary>
    /// Common event IDs for pipeline steps.
    /// </summary>
    public static class EventIds
    {
        /// <summary>
        /// An event that occurs on a normal exit from a step.
        /// </summary>
        public static readonly EventId Result = new(2000, "Result");

        /// <summary>
        /// An event that occurs on entry to a step.
        /// </summary>
        public static readonly EventId EnteredStep = new(2001, "Entered step");

        /// <summary>
        /// An event that occurs on a normal exit from a step.
        /// </summary>
        public static readonly EventId ExitedStep = new(2002, "Exited step");

        /// <summary>
        /// An event that occurs on a terminating exit from a step.
        /// </summary>
        public static readonly EventId TerminatedAtStep = new(2003, "Terminated at step");

        /// <summary>
        /// An event that occurs before retrying a step.
        /// </summary>
        public static readonly EventId Retrying = new(2004, "Retrying a step");

        /// <summary>
        /// An event that occurs on a transient failure.
        /// </summary>
        public static readonly EventId TransientFailure = new(4000, "Transient failure");

        /// <summary>
        /// An event that occurs on a permanent failure.
        /// </summary>
        public static readonly EventId PermanentFailure = new(5000, "Permanent failure");
    }
}<|MERGE_RESOLUTION|>--- conflicted
+++ resolved
@@ -381,30 +381,6 @@
         };
     }
 
-<<<<<<< HEAD
-    private static void EnsureNames<TState>(SyncPipelineStepProvider<TState>[] steps)
-        where TState : struct, ILoggable
-    {
-        for (int i = 0; i < steps.Length; ++i)
-        {
-            if (!steps[i].HasName())
-            {
-                steps[i] = steps[i].WithName($"Step {i}");
-            }
-        }
-    }
-
-    private static void EnsureNames<TState>(PipelineStepProvider<TState>[] steps)
-        where TState : struct, ILoggable
-    {
-        for (int i = 0; i < steps.Length; ++i)
-        {
-            if (!steps[i].HasName())
-            {
-                steps[i] = steps[i].WithName($"Step {i}");
-            }
-        }
-=======
     /// <summary>
     /// An operator that produces a <see cref="SyncPipelineStep{TState}"/> that executes a <see cref="SyncPipelineStep{TState}"/>
     /// chosen by a <paramref name="selector"/> function.
@@ -431,7 +407,30 @@
         where TState : struct
     {
         return async state => await selector(state)(state).ConfigureAwait(false);
->>>>>>> 6919d3ec
+    }
+
+    private static void EnsureNames<TState>(SyncPipelineStepProvider<TState>[] steps)
+        where TState : struct, ILoggable
+    {
+        for (int i = 0; i < steps.Length; ++i)
+        {
+            if (!steps[i].HasName())
+            {
+                steps[i] = steps[i].WithName($"Step {i}");
+            }
+        }
+    }
+
+    private static void EnsureNames<TState>(PipelineStepProvider<TState>[] steps)
+        where TState : struct, ILoggable
+    {
+        for (int i = 0; i < steps.Length; ++i)
+        {
+            if (!steps[i].HasName())
+            {
+                steps[i] = steps[i].WithName($"Step {i}");
+            }
+        }
     }
 
     [MethodImpl(MethodImplOptions.AggressiveInlining)]
